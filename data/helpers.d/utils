--- conflicted
+++ resolved
@@ -736,36 +736,16 @@
     ynh_handle_getopts_args "$@"
     set +o xtrace # set +x
 
-<<<<<<< HEAD
-    local forbidden_path=" \
-    /var/www \
-    /home/yunohost.app"
-
-=======
->>>>>>> b60ca0e0
     if [ $# -ge 2 ]; then
         ynh_print_warn --message="/!\ Packager ! You provided more than one argument to ynh_secure_remove but it will be ignored... Use this helper with one argument at time."
     fi
 
     if [[ -z "$file" ]]; then
         ynh_print_warn --message="ynh_secure_remove called with empty argument, ignoring."
-<<<<<<< HEAD
-    elif [[ "$forbidden_path" =~ "$file" ||
-
-        "$file" =~ ^/[[:alnum:]]+$ ||
-
-        "${file:${#file}-1}" = "/" ]]; then # Match all paths or subpaths in $forbidden_path
-        # Match all first level paths from / (Like /var, /root, etc...)
-        # Match if the path finishes by /. Because it seems there is an empty variable
-        ynh_print_warn --message="Not deleting '$file' because it is not an acceptable path to delete."
-    elif [ -e "$file" ]; then
-        rm --recursive "$file"
-=======
     elif [[ ! -e $file ]]; then
         ynh_print_info --message="'$file' wasn't deleted because it doesn't exist."
     elif ! _acceptable_path_to_delete "$file"; then
         ynh_print_warn --message="Not deleting '$file' because it is not an acceptable path to delete."
->>>>>>> b60ca0e0
     else
         rm --recursive "$file"
     fi
