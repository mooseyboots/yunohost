--- conflicted
+++ resolved
@@ -86,18 +86,9 @@
 			old_backup_number=1
 		fi
 
-<<<<<<< HEAD
 		# Create backup
-		sudo yunohost backup create --ignore-system --apps $app --name $app_bck-pre-upgrade$backup_number --verbose
+		sudo BACKUP_CORE_ONLY=1 yunohost backup create --ignore-system --apps $app --name $app_bck-pre-upgrade$backup_number --verbose
 		if [ "$?" -eq 0 ]
-=======
-	# Create backup
-	sudo BACKUP_CORE_ONLY=1 yunohost backup create --ignore-system --apps $app --name $app_bck-pre-upgrade$backup_number --verbose
-	if [ "$?" -eq 0 ]
-	then
-		# If the backup succeeded, remove the previous backup
-		if sudo yunohost backup list | grep -q $app_bck-pre-upgrade$old_backup_number
->>>>>>> 81872255
 		then
 			# If the backup succeeded, remove the previous backup
 			if sudo yunohost backup list | grep -q $app_bck-pre-upgrade$old_backup_number
