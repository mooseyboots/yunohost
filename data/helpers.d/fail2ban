#!/bin/bash

# Create a dedicated fail2ban config (jail and filter conf files)
#
# usage 1: ynh_add_fail2ban_config --logpath=log_file --failregex=filter [--max_retry=max_retry] [--ports=ports]
# | arg: -l, --logpath=   - Log file to be checked by fail2ban
# | arg: -r, --failregex= - Failregex to be looked for by fail2ban
# | arg: -m, --max_retry= - Maximum number of retries allowed before banning IP address - default: 3
# | arg: -p, --ports=     - Ports blocked for a banned IP address - default: http,https
#
# -----------------------------------------------------------------------------
#
# usage 2: ynh_add_fail2ban_config --use_template
# | arg: -t, --use_template - Use this helper in template mode
#
# This will use a template in `../conf/f2b_jail.conf` and `../conf/f2b_filter.conf`
# See the documentation of `ynh_add_config` for a description of the template
# format and how placeholders are replaced with actual variables.
#
# Generally your template will look like that by example (for synapse):
# ```
# f2b_jail.conf:
#     [__APP__]
#     enabled = true
#     port = http,https
#     filter = __APP__
#     logpath = /var/log/__APP__/logfile.log
#     maxretry = 3
# ```
# ```
# f2b_filter.conf:
#     [INCLUDES]
#     before = common.conf
#     [Definition]
#
#     # Part of regex definition (just used to make more easy to make the global regex)
#     __synapse_start_line = .? \- synapse\..+ \-
#
#    # Regex definition.
#    failregex = ^%(__synapse_start_line)s INFO \- POST\-(\d+)\- <HOST> \- \d+ \- Received request\: POST /_matrix/client/r0/login\??<SKIPLINES>%(__synapse_start_line)s INFO \- POST\-\1\- Got login request with identifier: \{u'type': u'm.id.user', u'user'\: u'(.+?)'\}, medium\: None, address: None, user\: u'\5'<SKIPLINES>%(__synapse_start_line)s WARNING \- \- (Attempted to login as @\5\:.+ but they do not exist|Failed password login for user @\5\:.+)$
#
#     ignoreregex =
# ```
#
# -----------------------------------------------------------------------------
#
# Note about the "failregex" option:
#
# regex to match the password failure messages in the logfile. The host must be
# matched by a group named "`host`". The tag "`<HOST>`" can be used for standard
# IP/hostname matching and is only an alias for `(?:::f{4,6}:)?(?P<host>[\w\-.^_]+)`
#
# You can find some more explainations about how to make a regex here :
# https://www.fail2ban.org/wiki/index.php/MANUAL_0_8#Filters
#
# Note that the logfile need to exist before to call this helper !!
#
# To validate your regex you can test with this command:
# ```
# fail2ban-regex /var/log/YOUR_LOG_FILE_PATH /etc/fail2ban/filter.d/YOUR_APP.conf
# ```
#
# Requires YunoHost version 4.1.0 or higher.
ynh_add_fail2ban_config() {
    # Declare an array to define the options of this helper.
    local legacy_args=lrmptv
<<<<<<< HEAD
    local -A args_array=( [l]=logpath= [r]=failregex= [m]=max_retry= [p]=ports= [t]=use_template)
=======
    local -A args_array=([l]=logpath= [r]=failregex= [m]=max_retry= [p]=ports= [t]=use_template [v]=others_var=)
>>>>>>> 480875f6
    local logpath
    local failregex
    local max_retry
    local ports
    local use_template
    # Manage arguments with getopts
    ynh_handle_getopts_args "$@"
    max_retry=${max_retry:-3}
    ports=${ports:-http,https}
    use_template="${use_template:-0}"

<<<<<<< HEAD
    if [ $use_template -ne 1 ]
    then
=======
    [[ -z "$others_var" ]] || ynh_print_warn --message="Packagers: using --others_var is unecessary since YunoHost 4.2"

    if [ $use_template -ne 1 ]; then
>>>>>>> 480875f6
        # Usage 1, no template. Build a config file from scratch.
        test -n "$logpath" || ynh_die --message="ynh_add_fail2ban_config expects a logfile path as first argument and received nothing."
        test -n "$failregex" || ynh_die --message="ynh_add_fail2ban_config expects a failure regex as second argument and received nothing."

        echo "
[__APP__]
enabled = true
port = __PORTS__
filter = __APP__
logpath = __LOGPATH__
maxretry = __MAX_RETRY__
" >$YNH_APP_BASEDIR/conf/f2b_jail.conf

        echo "
[INCLUDES]
before = common.conf
[Definition]
failregex = __FAILREGEX__
ignoreregex =
" >$YNH_APP_BASEDIR/conf/f2b_filter.conf
    fi

    ynh_add_config --template="$YNH_APP_BASEDIR/conf/f2b_jail.conf" --destination="/etc/fail2ban/jail.d/$app.conf"
    ynh_add_config --template="$YNH_APP_BASEDIR/conf/f2b_filter.conf" --destination="/etc/fail2ban/filter.d/$app.conf"

    ynh_systemd_action --service_name=fail2ban --action=reload --line_match="(Started|Reloaded) Fail2Ban Service" --log_path=systemd

    local fail2ban_error="$(journalctl --no-hostname --unit=fail2ban | tail --lines=50 | grep "WARNING.*$app.*")"
    if [[ -n "$fail2ban_error" ]]; then
        ynh_print_err --message="Fail2ban failed to load the jail for $app"
        ynh_print_warn --message="${fail2ban_error#*WARNING}"
    fi
}

# Remove the dedicated fail2ban config (jail and filter conf files)
#
# usage: ynh_remove_fail2ban_config
#
# Requires YunoHost version 3.5.0 or higher.
ynh_remove_fail2ban_config() {
    ynh_secure_remove --file="/etc/fail2ban/jail.d/$app.conf"
    ynh_secure_remove --file="/etc/fail2ban/filter.d/$app.conf"
    ynh_systemd_action --service_name=fail2ban --action=reload
}<|MERGE_RESOLUTION|>--- conflicted
+++ resolved
@@ -64,11 +64,7 @@
 ynh_add_fail2ban_config() {
     # Declare an array to define the options of this helper.
     local legacy_args=lrmptv
-<<<<<<< HEAD
-    local -A args_array=( [l]=logpath= [r]=failregex= [m]=max_retry= [p]=ports= [t]=use_template)
-=======
-    local -A args_array=([l]=logpath= [r]=failregex= [m]=max_retry= [p]=ports= [t]=use_template [v]=others_var=)
->>>>>>> 480875f6
+    local -A args_array=([l]=logpath= [r]=failregex= [m]=max_retry= [p]=ports= [t]=use_template)
     local logpath
     local failregex
     local max_retry
@@ -80,14 +76,7 @@
     ports=${ports:-http,https}
     use_template="${use_template:-0}"
 
-<<<<<<< HEAD
-    if [ $use_template -ne 1 ]
-    then
-=======
-    [[ -z "$others_var" ]] || ynh_print_warn --message="Packagers: using --others_var is unecessary since YunoHost 4.2"
-
     if [ $use_template -ne 1 ]; then
->>>>>>> 480875f6
         # Usage 1, no template. Build a config file from scratch.
         test -n "$logpath" || ynh_die --message="ynh_add_fail2ban_config expects a logfile path as first argument and received nothing."
         test -n "$failregex" || ynh_die --message="ynh_add_fail2ban_config expects a failure regex as second argument and received nothing."
