#!/bin/bash

# Get an application setting
#
# usage: ynh_app_setting_get --app=app --key=key
# | arg: -a, --app=     - the application id
# | arg: -k, --key=     - the setting to get
#
# Requires YunoHost version 2.2.4 or higher.
ynh_app_setting_get() {
    # Declare an array to define the options of this helper.
    local legacy_args=ak
    local -A args_array=( [a]=app= [k]=key= )
    local app
    local key
    # Manage arguments with getopts
    ynh_handle_getopts_args "$@"

    if [[ $key =~ (unprotected|protected|skipped)_ ]]; then
        yunohost app setting $app $key
    else
        ynh_app_setting "get" "$app" "$key"
    fi
}

# Set an application setting
#
# usage: ynh_app_setting_set --app=app --key=key --value=value
# | arg: -a, --app=     - the application id
# | arg: -k, --key=     - the setting name to set
# | arg: -v, --value=   - the setting value to set
#
# Requires YunoHost version 2.2.4 or higher.
ynh_app_setting_set() {
    # Declare an array to define the options of this helper.
    local legacy_args=akv
    local -A args_array=( [a]=app= [k]=key= [v]=value= )
    local app
    local key
    local value
    # Manage arguments with getopts
    ynh_handle_getopts_args "$@"

    # Manage old legacy unprotected,protectedskipped
    if [[ $key =~ (unprotected|protected|skipped)_ ]]; then
        yunohost app setting $app $key -v $value
    else
        ynh_app_setting "set" "$app" "$key" "$value"
    fi
}

# Delete an application setting
#
# usage: ynh_app_setting_delete --app=app --key=key
# | arg: -a, --app=     - the application id
# | arg: -k, --key=     - the setting to delete
#
# Requires YunoHost version 2.2.4 or higher.
ynh_app_setting_delete() {
    # Declare an array to define the options of this helper.
    local legacy_args=ak
    local -A args_array=( [a]=app= [k]=key= )
    local app
    local key
    # Manage arguments with getopts
    ynh_handle_getopts_args "$@"

    # Fucking legacy permission management.
    # We need this because app temporarily set the app as unprotected to configure it with curl...
    if [[ "$key" =~ (unprotected|skipped|protected)_ ]]; then
        yunohost app setting $app $key -d
    else
        ynh_app_setting "delete" "$app" "$key"
    fi
}

# Small "hard-coded" interface to avoid calling "yunohost app" directly each
# time dealing with a setting is needed (which may be so slow on ARM boards)
#
# [internal]
#
ynh_app_setting()
{
    ACTION="$1" APP="$2" KEY="$3" VALUE="${4:-}" python2.7 - <<EOF
import os, yaml, sys
app, action = os.environ['APP'], os.environ['ACTION'].lower()
key, value = os.environ['KEY'], os.environ.get('VALUE', None)
setting_file = "/etc/yunohost/apps/%s/settings.yml" % app
assert os.path.exists(setting_file), "Setting file %s does not exists ?" % setting_file
with open(setting_file) as f:
    settings = yaml.load(f)
if action == "get":
    if key in settings:
        print(settings[key])
else:
    if action == "delete":
        if key in settings:
            del settings[key]
    elif action == "set":
        if key in ['redirected_urls', 'redirected_regex']:
            value = yaml.load(value)
        settings[key] = value
    else:
        raise ValueError("action should either be get, set or delete")
    with open(setting_file, "w") as f:
        yaml.safe_dump(settings, f, default_flow_style=False)
EOF
}

# Check availability of a web path
#
# example: ynh_webpath_available --domain=some.domain.tld --path_url=/coffee
#
# usage: ynh_webpath_available --domain=domain --path_url=path
# | arg: -d, --domain=      - the domain/host of the url
# | arg: -p, --path_url=    - the web path to check the availability of
#
# Requires YunoHost version 2.6.4 or higher.
ynh_webpath_available () {
    # Declare an array to define the options of this helper.
    local legacy_args=dp
    local -A args_array=( [d]=domain= [p]=path_url= )
    local domain
    local path_url
    # Manage arguments with getopts
    ynh_handle_getopts_args "$@"

    yunohost domain url-available $domain $path_url
}

# Register/book a web path for an app
#
# example: ynh_webpath_register --app=wordpress --domain=some.domain.tld --path_url=/coffee
#
# usage: ynh_webpath_register --app=app --domain=domain --path_url=path
# | arg: -a, --app=         - the app for which the domain should be registered
# | arg: -d, --domain=      - the domain/host of the web path
# | arg: -p, --path_url=    - the web path to be registered
#
# Requires YunoHost version 2.6.4 or higher.
ynh_webpath_register () {
    # Declare an array to define the options of this helper.
    local legacy_args=adp
    local -A args_array=( [a]=app= [d]=domain= [p]=path_url= )
    local app
    local domain
    local path_url
    # Manage arguments with getopts
    ynh_handle_getopts_args "$@"

    yunohost app register-url $app $domain $path_url
}

# Create a new permission for the app
#
# example 1: ynh_permission_create --permission=admin --url=/admin --additional_urls=domain.tld/admin /superadmin --allowed=alice bob \
#                                  --label="My app admin" --show_tile=true
#
# This example will create a new permission permission with this following effect:
# - A tile named "My app admin" in the SSO will be available for the users alice and bob. This tile will point to the relative url '/admin'.
# - Only the user alice and bob will have the access to theses following url: /admin, domain.tld/admin, /superadmin
#
#
# example 2: ynh_permission_create --permission=api --url=domain.tld/api --auth_header=false --allowed=visitors \
#                                  --label="MyApp API" --protected=true
#
# This example will create a new protected permission. So the admin won't be able to add/remove the visitors group of this permission.
# In case of an API with need to be always public it avoid that the admin break anything.
# With this permission all client will be allowed to access to the url 'domain.tld/api'.
# Note that in this case no tile will be show on the SSO.
# Note that the auth_header parameter is to 'false'. So no authentication header will be passed to the application.
# Generally the API is requested by an application and enabling the auth_header has no advantage and could bring some issues in some case. 
# So in this case it's better to disable this option for all API.
#
#
# usage: ynh_permission_create --permission="permission" [--url="url"] [--additional_urls="second-url" [ "third-url" ]] [--auth_header=true|false]
#                                                        [--allowed=group1 [ group2 ]] [--label="label"] [--show_tile=true|false]
#                                                        [--protected=true|false]
# | arg: -p, permission=        - the name for the permission (by default a permission named "main" already exist)
# | arg: -u, url=               - (optional) URL for which access will be allowed/forbidden.
# |                                          Not that if 'show_tile' is enabled, this URL will be the URL of the tile.
# | arg: -A, additional_urls=   - (optional) List of additional URL for which access will be allowed/forbidden
# | arg: -h, auth_header=       - (optional) Define for the URL of this permission, if SSOwat pass the authentication header to the application. Default is true
# | arg: -a, allowed=           - (optional) A list of group/user to allow for the permission
# | arg: -l, label=             - (optional) Define a name for the permission. This label will be shown on the SSO and in the admin.
# |                                     Default is "APP_LABEL (permission name)".
# | arg: -t, show_tile=         - (optional) Define if a tile will be shown in the SSO. If yes the name of the tile will be the 'label' parameter.
# |                                     Default is false (for the permission different than 'main').
# | arg: -P, protected=         - (optional) Define if this permission is protected. If it is protected the administrator
# |                             won't be able to add or remove the visitors group of this permission.
# |                             By default it's 'false'
#
# If provided, 'url' or 'additional_urls' is assumed to be relative to the app domain/path if they
# start with '/'.  For example:
#    /                             -> domain.tld/app
#    /admin                        -> domain.tld/app/admin
#    domain.tld/app/api            -> domain.tld/app/api
#
# 'url' or 'additional_urls' can be treated as a PCRE (not lua) regex if it starts with "re:".
# For example:
#    re:/api/[A-Z]*$               -> domain.tld/app/api/[A-Z]*$
#    re:domain.tld/app/api/[A-Z]*$ -> domain.tld/app/api/[A-Z]*$
#
# Note that globally the parameter 'url' and 'additional_urls' are same. The only difference is:
# - 'url' is only one url, 'additional_urls' can be a list of urls. There are no limitation of 'additional_urls'
# - 'url' is used for the url of tile in the SSO (if enabled with the 'show_tile' parameter)
#
#
# About the authentication header (auth_header parameter).
# The SSO pass (by default) to the application theses following HTTP header (linked to the authenticated user) to the application:
#        - "Auth-User": username
#        - "Remote-User": username
#        - "Email": user email
#
# Generally this feature is usefull to authenticate automatically the user in the application but in some case the application don't work with theses header and theses header need to be disabled to have the application to work correctly. 
# See https://github.com/YunoHost/issues/issues/1420 for more informations
#
#
# Requires YunoHost version 3.7.0 or higher.
ynh_permission_create() {
    # Declare an array to define the options of this helper.
    local legacy_args=puAhaltP
    local -A args_array=( [p]=permission= [u]=url= [A]=additional_urls= [h]=auth_header= [a]=allowed= [l]=label= [t]=show_tile= [P]=protected= )
    local permission
    local url
    local additional_urls
    local auth_header
    local allowed
    local label
    local show_tile
    local protected
    ynh_handle_getopts_args "$@"
    url=${url:-}
    additional_urls=${additional_urls:-}
    auth_header=${auth_header:-}
    allowed=${allowed:-}
    label=${label:-}
    show_tile=${show_tile:-}
    protected=${protected:-}

    if [[ -n $url ]]
    then
        url=",url='$url'"
    fi

    if [[ -n $additional_urls ]]
    then
        # Convert a list from getopts to python list
        # Note that getopts separate the args with ';'
        # By example:
        # --additional_urls /urlA /urlB
        # will be:
        # additional_urls=['/urlA', '/urlB']
        additional_urls=",additional_urls=['${additional_urls//;/\',\'}']"
    fi

    if [[ -n $auth_header ]]
    then
        if [ $auth_header == "true" ]
        then
            auth_header=",auth_header=True"
        else
            auth_header=",auth_header=False"
        fi
    fi

    if [[ -n $allowed ]]
    then
        # Convert a list from getopts to python list
        # Note that getopts separate the args with ';'
        # By example:
        # --allowed alice bob
        # will be:
        # allowed=['alice', 'bob']
        allowed=",allowed=['${allowed//;/\',\'}']"
    fi

    if [[ -n ${label:-} ]]; then
        label=",label='$label'"
    else
        label=",label='$YNH_APP_LABEL ($permission)'"
    fi

    if [[ -n ${show_tile:-} ]]
    then
        if [ $show_tile == "true" ]
        then
            show_tile=",show_tile=True"
        else
            show_tile=",show_tile=False"
        fi
    fi

    if [[ -n ${protected:-} ]]
    then
        if [ $protected == "true" ]
        then
            protected=",protected=True"
        else
            protected=",protected=False"
        fi
    fi

    yunohost tools shell -c "from yunohost.permission import permission_create; permission_create('$app.$permission' $url $additional_urls $auth_header $allowed $label $show_tile $protected , sync_perm=False)"
}

# Remove a permission for the app (note that when the app is removed all permission is automatically removed)
#
# example: ynh_permission_delete --permission=editors
#
# usage: ynh_permission_delete --permission="permission"
# | arg: -p, --permission=      - the name for the permission (by default a permission named "main" is removed automatically when the app is removed)
#
# Requires YunoHost version 3.7.0 or higher.
ynh_permission_delete() {
    # Declare an array to define the options of this helper.
    local legacy_args=p
    local -A args_array=( [p]=permission= )
    local permission
    ynh_handle_getopts_args "$@"

    yunohost tools shell -c "from yunohost.permission import permission_delete; permission_delete('$app.$permission', sync_perm=False)"
}

# Check if a permission exists
#
# usage: ynh_permission_exists --permission=permission
# | arg: -p, --permission=      - the permission to check
# | exit: Return 1 if the permission doesn't exist, 0 otherwise
#
# Requires YunoHost version 3.7.0 or higher.
ynh_permission_exists() {
    # Declare an array to define the options of this helper.
    local legacy_args=p
    local -A args_array=( [p]=permission= )
    local permission
    ynh_handle_getopts_args "$@"

    yunohost user permission list --short | grep --word-regexp --quiet "$app.$permission"
}

# Redefine the url associated to a permission
#
<<<<<<< HEAD
# usage: ynh_permission_url --permission "permission" [--url "url"] [--add_url "new-url" [ "other-new-url" ]] [--remove_url "old-url" [ "other-old-url"]]
#                                                     [--auth_header true|false][--clear_urls]
# | arg: permission         - the name for the permission (by default a permission named "main" is removed automatically when the app is removed)
# | arg: url                - (optional) URL for which access will be allowed/forbidden.
=======
# usage: ynh_permission_url --permission "permission" [--url="url"] [--add_url="new-url" [ "other-new-url" ]] [--remove_url="old-url" [ "other-old-url" ]] 
#                                                     [--auth_header=true|false] [--clear_urls]
# | arg: -p, permission=        - the name for the permission (by default a permission named "main" is removed automatically when the app is removed)
# | arg: -u, url=               - (optional) URL for which access will be allowed/forbidden.
>>>>>>> e6da35ab
# |                                      Note that if you want to remove url you can pass an empty sting as arguments ("").
# | arg: -a, add_url=           - (optional) List of additional url to add for which access will be allowed/forbidden.
# | arg: -r, remove_url=        - (optional) List of additional url to remove for which access will be allowed/forbidden
# | arg: -h, auth_header=       - (optional) Define for the URL of this permission, if SSOwat pass the authentication header to the application
# | arg: -c, clear_urls         - (optional) Clean all urls (url and additional_urls)
#
# Requires YunoHost version 3.7.0 or higher.
ynh_permission_url() {
    # Declare an array to define the options of this helper.
    local legacy_args=puarhc
    local -A args_array=( [p]=permission= [u]=url= [a]=add_url= [r]=remove_url= [h]=auth_header= [c]=clear_urls )
    local permission
    local url
    local add_url
    local remove_url
    local auth_header
    local clear_urls
    ynh_handle_getopts_args "$@"
    url=${url:-}
    add_url=${add_url:-}
    remove_url=${remove_url:-}
    auth_header=${auth_header:-}
    clear_urls=${clear_urls:-}

    if [[ -n $url ]]
    then
        url=",url='$url'"
    fi

    if [[ -n $add_url ]]
    then
        # Convert a list from getopts to python list
        # Note that getopts separate the args with ';'
        # By example:
        # --add_url /urlA /urlB
        # will be:
        # add_url=['/urlA', '/urlB']
        add_url=",add_url=['${add_url//;/\',\'}']"
    fi

    if [[ -n $remove_url ]]
    then
        # Convert a list from getopts to python list
        # Note that getopts separate the args with ';'
        # By example:
        # --remove_url /urlA /urlB
        # will be:
        # remove_url=['/urlA', '/urlB']
        remove_url=",remove_url=['${remove_url//;/\',\'}']"
    fi

    if [[ -n $auth_header ]]
    then
        if [ $auth_header == "true" ]
        then
            auth_header=",auth_header=True"
        else
            auth_header=",auth_header=False"
        fi
    fi

    if [[ -n $clear_urls ]] && [ $clear_urls -eq 1 ]
    then
        clear_urls=",clear_urls=True"
    fi

    yunohost tools shell -c "from yunohost.permission import permission_url; permission_url('$app.$permission' $url $add_url $remove_url $auth_header $clear_urls )"
}


# Update a permission for the app
#
# usage: ynh_permission_update --permission "permission" [--add="group" ["group" ...]] [--remove="group" ["group" ...]]
#                                                        [--label="label"] [--show_tile=true|false] [--protected=true|false]
# | arg: -p, permission=        - the name for the permission (by default a permission named "main" already exist)
# | arg: -a, add=               - the list of group or users to enable add to the permission
# | arg: -r, remove=            - the list of group or users to remove from the permission
# | arg: -l, label=             - (optional) Define a name for the permission. This label will be shown on the SSO and in the admin.
# | arg: -t, show_tile=         - (optional) Define if a tile will be shown in the SSO
# | arg: -P, protected=         - (optional) Define if this permission is protected. If it is protected the administrator
# |                                      won't be able to add or remove the visitors group of this permission.
#
# Requires YunoHost version 3.7.0 or higher.
ynh_permission_update() {
    # Declare an array to define the options of this helper.
    local legacy_args=parltP
    local -A args_array=( [p]=permission= [a]=add= [r]=remove= [l]=label= [t]=show_tile= [P]=protected= )
    local permission
    local add
    local remove
    local label
    local show_tile
    local protected
    ynh_handle_getopts_args "$@"
    add=${add:-}
    remove=${remove:-}
    label=${label:-}
    show_tile=${show_tile:-}
    protected=${protected:-}

    if [[ -n $add ]]
    then
        # Convert a list from getopts to python list
        # Note that getopts separate the args with ';'
        # By example:
        # --add alice bob
        # will be:
        # add=['alice', 'bob']
        add=",add=['${add//';'/"','"}']"
    fi
    if [[ -n $remove ]]
    then
        # Convert a list from getopts to python list
        # Note that getopts separate the args with ';'
        # By example:
        # --remove alice bob
        # will be:
        # remove=['alice', 'bob']
        remove=",remove=['${remove//';'/"','"}']"
    fi

    if [[ -n $label ]]
    then
        label=",label='$label'"
    fi

    if [[ -n $show_tile ]]
    then
        if [ $show_tile == "true" ]
        then
            show_tile=",show_tile=True"
        else
            show_tile=",show_tile=False"
        fi
    fi

    if [[ -n $protected ]]; then
        if [ $protected == "true" ]
        then
            protected=",protected=True"
        else
            protected=",protected=False"
        fi
    fi

    yunohost tools shell -c "from yunohost.permission import user_permission_update; user_permission_update('$app.$permission' $add $remove $label $show_tile $protected , force=True, sync_perm=False)"
}

# Check if a permission has an user
#
# example: ynh_permission_has_user --permission=main --user=visitors
#
# usage: ynh_permission_has_user --permission=permission --user=user
# | arg: -p, --permission=  - the permission to check
# | arg: -u, --user=        - the user seek in the permission
# | exit: Return 1 if the permission doesn't have that user or doesn't exist, 0 otherwise
#
# Requires YunoHost version 3.7.1 or higher.
ynh_permission_has_user() {
    local legacy_args=pu
    # Declare an array to define the options of this helper.
    local -A args_array=( [p]=permission= [u]=user= )
    local permission
    local user
    # Manage arguments with getopts
    ynh_handle_getopts_args "$@"

    if ! ynh_permission_exists --permission=$permission
    then
        return 1
    fi

    yunohost user permission info "$app.$permission" | grep --word-regexp --quiet "$user"
}<|MERGE_RESOLUTION|>--- conflicted
+++ resolved
@@ -341,17 +341,10 @@
 
 # Redefine the url associated to a permission
 #
-<<<<<<< HEAD
-# usage: ynh_permission_url --permission "permission" [--url "url"] [--add_url "new-url" [ "other-new-url" ]] [--remove_url "old-url" [ "other-old-url"]]
-#                                                     [--auth_header true|false][--clear_urls]
-# | arg: permission         - the name for the permission (by default a permission named "main" is removed automatically when the app is removed)
-# | arg: url                - (optional) URL for which access will be allowed/forbidden.
-=======
 # usage: ynh_permission_url --permission "permission" [--url="url"] [--add_url="new-url" [ "other-new-url" ]] [--remove_url="old-url" [ "other-old-url" ]] 
 #                                                     [--auth_header=true|false] [--clear_urls]
 # | arg: -p, permission=        - the name for the permission (by default a permission named "main" is removed automatically when the app is removed)
 # | arg: -u, url=               - (optional) URL for which access will be allowed/forbidden.
->>>>>>> e6da35ab
 # |                                      Note that if you want to remove url you can pass an empty sting as arguments ("").
 # | arg: -a, add_url=           - (optional) List of additional url to add for which access will be allowed/forbidden.
 # | arg: -r, remove_url=        - (optional) List of additional url to remove for which access will be allowed/forbidden
