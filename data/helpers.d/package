# Check if apt is free to use, or wait, until timeout.
#
# [internal]
#
# usage: ynh_wait_dpkg_free
ynh_wait_dpkg_free() {
    local try
    # With seq 1 17, timeout will be almost 30 minutes
    for try in `seq 1 17`
    do
        # Check if /var/lib/dpkg/lock is used by another process
        if sudo lsof /var/lib/dpkg/lock > /dev/null
        then
            echo "apt is already in use..."
            # Sleep an exponential time at each round
            sleep $(( try * try ))
        else
            return 0
        fi
    done
    echo "apt still used, but timeout reached !"
}

# Check either a package is installed or not
#
# example: ynh_package_is_installed --package=yunohost && echo "ok"
#
# usage: ynh_package_is_installed --package=name
# | arg: -p, --package - the package name to check
ynh_package_is_installed() {
<<<<<<< HEAD
    # Declare an array to define the options of this helper.
    declare -Ar args_array=( [p]=package= )
    local package
    # Manage arguments with getopts
    ynh_handle_getopts_args "$@"

    dpkg-query -W -f '${Status}' "$package" 2>/dev/null \
=======
    ynh_wait_dpkg_free
    dpkg-query -W -f '${Status}' "$1" 2>/dev/null \
>>>>>>> 1c80e724
        | grep -c "ok installed" &>/dev/null
}

# Get the version of an installed package
#
# example: version=$(ynh_package_version --package=yunohost)
#
# usage: ynh_package_version --package=name
# | arg: -p, --package - the package name to get version
# | ret: the version or an empty string
ynh_package_version() {
    # Declare an array to define the options of this helper.
    declare -Ar args_array=( [p]=package= )
    local package
    # Manage arguments with getopts
    ynh_handle_getopts_args "$@"

    if ynh_package_is_installed "$package"; then
        dpkg-query -W -f '${Version}' "$package" 2>/dev/null
    else
        echo ''
    fi
}

# APT wrapper for non-interactive operation
#
# [internal]
#
# usage: ynh_apt update
ynh_apt() {
    ynh_wait_dpkg_free
    DEBIAN_FRONTEND=noninteractive sudo apt-get -y $@
}

# Update package index files
#
# usage: ynh_package_update
ynh_package_update() {
    ynh_apt update
}

# Install package(s)
#
# usage: ynh_package_install name [name [...]]
# | arg: name - the package name to install
ynh_package_install() {
    ynh_apt --no-remove -o Dpkg::Options::=--force-confdef \
            -o Dpkg::Options::=--force-confold install $@
}

# Remove package(s)
#
# usage: ynh_package_remove name [name [...]]
# | arg: name - the package name to remove
ynh_package_remove() {
    ynh_apt remove $@
}

# Remove package(s) and their uneeded dependencies
#
# usage: ynh_package_autoremove name [name [...]]
# | arg: name - the package name to remove
ynh_package_autoremove() {
    ynh_apt autoremove $@
}

# Purge package(s) and their uneeded dependencies
#
# usage: ynh_package_autopurge name [name [...]]
# | arg: name - the package name to autoremove and purge
ynh_package_autopurge() {
    ynh_apt autoremove --purge $@
}

# Build and install a package from an equivs control file
#
# [internal]
#
# example: generate an empty control file with `equivs-control`, adjust its
#          content and use helper to build and install the package:
#              ynh_package_install_from_equivs /path/to/controlfile
#
# usage: ynh_package_install_from_equivs controlfile
# | arg: controlfile - path of the equivs control file
ynh_package_install_from_equivs () {
    local controlfile=$1

    # retrieve package information
    local pkgname=$(grep '^Package: ' $controlfile | cut -d' ' -f 2)	# Retrieve the name of the debian package
    local pkgversion=$(grep '^Version: ' $controlfile | cut -d' ' -f 2)	# And its version number
    [[ -z "$pkgname" || -z "$pkgversion" ]] \
        && echo "Invalid control file" && exit 1	# Check if this 2 variables aren't empty.

    # Update packages cache
    ynh_package_update

    # Build and install the package
    local TMPDIR=$(mktemp -d)

    # Force the compatibility level at 10, levels below are deprecated 
    echo 10 > /usr/share/equivs/template/debian/compat

    # Note that the cd executes into a sub shell
    # Create a fake deb package with equivs-build and the given control file
    # Install the fake package without its dependencies with dpkg
    # Install missing dependencies with ynh_package_install
    ynh_wait_dpkg_free
    (cp "$controlfile" "${TMPDIR}/control" && cd "$TMPDIR" \
     && equivs-build ./control 1>/dev/null \
     && sudo dpkg --force-depends \
          -i "./${pkgname}_${pkgversion}_all.deb" 2>&1 \
     && ynh_package_install -f) || ynh_die --message="Unable to install dependencies"
    [[ -n "$TMPDIR" ]] && rm -rf $TMPDIR	# Remove the temp dir.

    # check if the package is actually installed
    ynh_package_is_installed "$pkgname"
}

# Define and install dependencies with a equivs control file
# This helper can/should only be called once per app
#
# usage: ynh_install_app_dependencies dep [dep [...]]
# | arg: dep - the package name to install in dependence
#   You can give a choice between some package with this syntax : "dep1|dep2"
#   Example : ynh_install_app_dependencies dep1 dep2 "dep3|dep4|dep5"
#   This mean in the dependence tree : dep1 & dep2 & (dep3 | dep4 | dep5)
ynh_install_app_dependencies () {
    local dependencies=$@
    local dependencies=${dependencies// /, }
    local dependencies=${dependencies//|/ | }
    local manifest_path="../manifest.json"
    if [ ! -e "$manifest_path" ]; then
    	manifest_path="../settings/manifest.json"	# Into the restore script, the manifest is not at the same place
    fi

    local version=$(grep '\"version\": ' "$manifest_path" | cut -d '"' -f 4)	# Retrieve the version number in the manifest file.
    if [ ${#version} -eq 0 ]; then
        version="1.0"
    fi
    local dep_app=${app//_/-}	# Replace all '_' by '-'

    cat > /tmp/${dep_app}-ynh-deps.control << EOF	# Make a control file for equivs-build
Section: misc
Priority: optional
Package: ${dep_app}-ynh-deps
Version: ${version}
Depends: ${dependencies}
Architecture: all
Description: Fake package for ${app} (YunoHost app) dependencies
 This meta-package is only responsible of installing its dependencies.
EOF
    ynh_package_install_from_equivs /tmp/${dep_app}-ynh-deps.control \
        || ynh_die --message="Unable to install dependencies"	# Install the fake package and its dependencies
    rm /tmp/${dep_app}-ynh-deps.control
    ynh_app_setting_set --app=$app --key=apt_dependencies --value="$dependencies"
}

# Remove fake package and its dependencies
#
# Dependencies will removed only if no other package need them.
#
# usage: ynh_remove_app_dependencies
ynh_remove_app_dependencies () {
    local dep_app=${app//_/-}	# Replace all '_' by '-'
    ynh_package_autopurge ${dep_app}-ynh-deps	# Remove the fake package and its dependencies if they not still used.
}<|MERGE_RESOLUTION|>--- conflicted
+++ resolved
@@ -28,18 +28,14 @@
 # usage: ynh_package_is_installed --package=name
 # | arg: -p, --package - the package name to check
 ynh_package_is_installed() {
-<<<<<<< HEAD
     # Declare an array to define the options of this helper.
     declare -Ar args_array=( [p]=package= )
     local package
     # Manage arguments with getopts
     ynh_handle_getopts_args "$@"
 
+    ynh_wait_dpkg_free
     dpkg-query -W -f '${Status}' "$package" 2>/dev/null \
-=======
-    ynh_wait_dpkg_free
-    dpkg-query -W -f '${Status}' "$1" 2>/dev/null \
->>>>>>> 1c80e724
         | grep -c "ok installed" &>/dev/null
 }
 
