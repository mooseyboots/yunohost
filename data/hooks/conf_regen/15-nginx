--- conflicted
+++ resolved
@@ -125,20 +125,6 @@
 }
 
 do_post_regen() {
-<<<<<<< HEAD
-  regen_conf_files=$1
-
-  [ -z "$regen_conf_files" ] && exit 0
-
-  # create NGINX conf directories for domains
-  for domain in $YNH_DOMAINS; do
-    mkdir -p "/etc/nginx/conf.d/${domain}.d"
-  done
-
-  # Reload nginx if conf looks good, otherwise display error and exit unhappy
-  nginx -t 2>/dev/null || { nginx -t; exit 1; }
-  pgrep nginx && systemctl reload nginx || { journalctl --no-pager --lines=10 -u nginx >&2; exit 1; }
-=======
     regen_conf_files=$1
 
     [ -z "$regen_conf_files" ] && exit 0
@@ -146,18 +132,6 @@
     # create NGINX conf directories for domains
     for domain in $YNH_DOMAINS; do
         mkdir -p "/etc/nginx/conf.d/${domain}.d"
-    done
-
-    # Get rid of legacy lets encrypt snippets
-    for domain in $YNH_DOMAINS; do
-        # If the legacy letsencrypt / acme-challenge domain-specific snippet is still there
-        if [ -e /etc/nginx/conf.d/${domain}.d/000-acmechallenge.conf ]; then
-            # And if we're effectively including the new domain-independant snippet now
-            if grep -q "include /etc/nginx/conf.d/acme-challenge.conf.inc;" /etc/nginx/conf.d/${domain}.conf; then
-                # Delete the old domain-specific snippet
-                rm /etc/nginx/conf.d/${domain}.d/000-acmechallenge.conf
-            fi
-        fi
     done
 
     # Reload nginx if conf looks good, otherwise display error and exit unhappy
@@ -169,7 +143,6 @@
         journalctl --no-pager --lines=10 -u nginx >&2
         exit 1
     }
->>>>>>> 480875f6
 }
 
 do_$1_regen ${@:2}