--- conflicted
+++ resolved
@@ -42,8 +42,6 @@
         systemctl daemon-reload
     fi
 
-<<<<<<< HEAD
-=======
     systemctl disable avahi-daemon.socket --now 2>&1|| true
     systemctl disable avahi-daemon --now 2>&1 || true
 
@@ -53,7 +51,6 @@
         sleep 2
     fi
 
->>>>>>> b2ebcda6
     [[ -z "$regen_conf_files" ]] \
         || systemctl restart yunomdns
 }
