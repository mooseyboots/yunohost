# -*- coding: utf-8 -*-

""" License

    Copyright (C) 2013 YunoHost

    This program is free software; you can redistribute it and/or modify
    it under the terms of the GNU Affero General Public License as published
    by the Free Software Foundation, either version 3 of the License, or
    (at your option) any later version.

    This program is distributed in the hope that it will be useful,
    but WITHOUT ANY WARRANTY; without even the implied warranty of
    MERCHANTABILITY or FITNESS FOR A PARTICULAR PURPOSE.  See the
    GNU Affero General Public License for more details.

    You should have received a copy of the GNU Affero General Public License
    along with this program; if not, see http://www.gnu.org/licenses

"""

""" yunohost_service.py

    Manage services
"""

import re
import os
import time
import yaml
import subprocess

from glob import glob
from datetime import datetime

from moulinette import m18n
from yunohost.utils.error import YunohostError, YunohostValidationError
from moulinette.utils.process import check_output
from moulinette.utils.log import getActionLogger
from moulinette.utils.filesystem import (
    read_file,
    append_to_file,
    write_to_file,
    read_yaml,
    write_to_yaml,
)

MOULINETTE_LOCK = "/var/run/moulinette_yunohost.lock"

SERVICES_CONF = "/etc/yunohost/services.yml"
SERVICES_CONF_BASE = "/usr/share/yunohost/templates/yunohost/services.yml"

logger = getActionLogger("yunohost.service")


def service_add(
    name,
    description=None,
    log=None,
    test_status=None,
    test_conf=None,
    needs_exposed_ports=None,
    need_lock=False,
):
    """
    Add a custom service

    Keyword argument:
        name -- Service name to add
        description -- description of the service
        log -- Absolute path to log file to display
        test_status -- Specify a custom bash command to check the status of the service. N.B. : it only makes sense to specify this if the corresponding systemd service does not return the proper information.
        test_conf -- Specify a custom bash command to check if the configuration of the service is valid or broken, similar to nginx -t.
        needs_exposed_ports -- A list of ports that needs to be publicly exposed for the service to work as intended.
        need_lock -- Use this option to prevent deadlocks if the service does invoke yunohost commands.
    """
    services = _get_services()

    services[name] = service = {}

    if log is not None:
        if not isinstance(log, list):
            log = [log]

        service["log"] = log

    if not description:
        # Try to get the description from systemd service
        unit, _ = _get_service_information_from_systemd(name)
        description = str(unit.get("Description", "")) if unit is not None else ""
        # If the service does not yet exists or if the description is empty,
        # systemd will anyway return foo.service as default value, so we wanna
        # make sure there's actually something here.
        if description == name + ".service":
            description = ""

    if description:
        service["description"] = description
    else:
        logger.warning(
            "/!\\ Packagers! You added a custom service without specifying a description. Please add a proper Description in the systemd configuration, or use --description to explain what the service does in a similar fashion to existing services."
        )

    if need_lock:
        service["need_lock"] = True

    if test_status:
        service["test_status"] = test_status
    else:
        # Try to get the description from systemd service
        _, systemd_info = _get_service_information_from_systemd(name)
        type_ = systemd_info.get("Type") if systemd_info is not None else ""
        if type_ == "oneshot":
            logger.warning(
                "/!\\ Packagers! Please provide a --test_status when adding oneshot-type services in Yunohost, such that it has a reliable way to check if the service is running or not."
            )

    if test_conf:
        service["test_conf"] = test_conf

    if needs_exposed_ports:
        service["needs_exposed_ports"] = needs_exposed_ports

    try:
        _save_services(services)
    except Exception as e:
        logger.warning(e)
        # we'll get a logger.warning with more details in _save_services
        raise YunohostError("service_add_failed", service=name)

    logger.success(m18n.n("service_added", service=name))


def service_remove(name):
    """
    Remove a custom service

    Keyword argument:
        name -- Service name to remove

    """
    services = _get_services()

    if name not in services:
        raise YunohostValidationError("service_unknown", service=name)

    del services[name]
    try:
        _save_services(services)
    except Exception:
        # we'll get a logger.warning with more details in _save_services
        raise YunohostError("service_remove_failed", service=name)

    logger.success(m18n.n("service_removed", service=name))


def service_start(names):
    """
    Start one or more services

    Keyword argument:
        names -- Services name to start

    """
    if isinstance(names, str):
        names = [names]

    for name in names:
        if _run_service_command("start", name):
            logger.success(m18n.n("service_started", service=name))
        else:
            if service_status(name)["status"] != "running":
                raise YunohostError(
                    "service_start_failed",
                    service=name,
                    logs=_get_journalctl_logs(name),
                )
            logger.debug(m18n.n("service_already_started", service=name))


def service_stop(names):
    """
    Stop one or more services

    Keyword argument:
        name -- Services name to stop

    """
    if isinstance(names, str):
        names = [names]
    for name in names:
        if _run_service_command("stop", name):
            logger.success(m18n.n("service_stopped", service=name))
        else:
            if service_status(name)["status"] != "inactive":
                raise YunohostError(
                    "service_stop_failed", service=name, logs=_get_journalctl_logs(name)
                )
            logger.debug(m18n.n("service_already_stopped", service=name))


def service_reload(names):
    """
    Reload one or more services

    Keyword argument:
        name -- Services name to reload

    """
    if isinstance(names, str):
        names = [names]
    for name in names:
        if _run_service_command("reload", name):
            logger.success(m18n.n("service_reloaded", service=name))
        else:
            if service_status(name)["status"] != "inactive":
                raise YunohostError(
                    "service_reload_failed",
                    service=name,
                    logs=_get_journalctl_logs(name),
                )


def service_restart(names):
    """
    Restart one or more services. If the services are not running yet, they will be started.

    Keyword argument:
        name -- Services name to restart

    """
    if isinstance(names, str):
        names = [names]
    for name in names:
        if _run_service_command("restart", name):
            logger.success(m18n.n("service_restarted", service=name))
        else:
            if service_status(name)["status"] != "inactive":
                raise YunohostError(
                    "service_restart_failed",
                    service=name,
                    logs=_get_journalctl_logs(name),
                )


def service_reload_or_restart(names, test_conf=True):
    """
    Reload one or more services if they support it. If not, restart them instead. If the services are not running yet, they will be started.

    Keyword argument:
        name -- Services name to reload or restart

    """
    if isinstance(names, str):
        names = [names]

    services = _get_services()

    for name in names:

        logger.debug(f"Reloading service {name}")

        test_conf_cmd = services.get(name, {}).get("test_conf")
        if test_conf and test_conf_cmd:

            p = subprocess.Popen(
                test_conf_cmd,
                shell=True,
                executable="/bin/bash",
                stdout=subprocess.PIPE,
                stderr=subprocess.STDOUT,
            )

            out, _ = p.communicate()
            if p.returncode != 0:
                errors = out.decode().strip().split("\n")
                logger.error(
                    m18n.n(
                        "service_not_reloading_because_conf_broken",
                        name=name,
                        errors=errors,
                    )
                )
                continue

        if _run_service_command("reload-or-restart", name):
            logger.success(m18n.n("service_reloaded_or_restarted", service=name))
        else:
            if service_status(name)["status"] != "inactive":
                raise YunohostError(
                    "service_reload_or_restart_failed",
                    service=name,
                    logs=_get_journalctl_logs(name),
                )


def service_enable(names):
    """
    Enable one or more services

    Keyword argument:
        names -- Services name to enable

    """
    if isinstance(names, str):
        names = [names]
    for name in names:
        if _run_service_command("enable", name):
            logger.success(m18n.n("service_enabled", service=name))
        else:
            raise YunohostError(
                "service_enable_failed", service=name, logs=_get_journalctl_logs(name)
            )


def service_disable(names):
    """
    Disable one or more services

    Keyword argument:
        names -- Services name to disable

    """
    if isinstance(names, str):
        names = [names]
    for name in names:
        if _run_service_command("disable", name):
            logger.success(m18n.n("service_disabled", service=name))
        else:
            raise YunohostError(
                "service_disable_failed", service=name, logs=_get_journalctl_logs(name)
            )


def service_status(names=[]):
    """
    Show status information about one or more services (all by default)

    Keyword argument:
        names -- Services name to show

    """
    services = _get_services()

    # If function was called with a specific list of service
    if names != []:
        # If user wanna check the status of a single service
        if isinstance(names, str):
            names = [names]

        # Validate service names requested
        for name in names:
            if name not in services.keys():
                raise YunohostValidationError("service_unknown", service=name)

        # Filter only requested servivces
        services = {k: v for k, v in services.items() if k in names}

    # Remove services that aren't "real" services
    #
    # the historical reason is because regenconf has been hacked into the
    # service part of YunoHost will in some situation we need to regenconf
    # for things that aren't services
    # the hack was to add fake services...
    services = {k: v for k, v in services.items() if v.get("status", "") is not None}

    output = {
        s: _get_and_format_service_status(s, infos) for s, infos in services.items()
    }

    if len(names) == 1:
        return output[names[0]]
    return output


def _get_service_information_from_systemd(service):
    "this is the equivalent of 'systemctl status $service'"
    import dbus

    d = dbus.SystemBus()

    systemd = d.get_object("org.freedesktop.systemd1", "/org/freedesktop/systemd1")
    manager = dbus.Interface(systemd, "org.freedesktop.systemd1.Manager")

    # c.f. https://zignar.net/2014/09/08/getting-started-with-dbus-python-systemd/
    # Very interface, much intuitive, wow
    service_unit = manager.LoadUnit(service + ".service")
    service_proxy = d.get_object("org.freedesktop.systemd1", str(service_unit))
    properties_interface = dbus.Interface(
        service_proxy, "org.freedesktop.DBus.Properties"
    )

    unit = properties_interface.GetAll("org.freedesktop.systemd1.Unit")
    service = properties_interface.GetAll("org.freedesktop.systemd1.Service")

    if unit.get("LoadState", "not-found") == "not-found":
        # Service doesn't really exist
        return (None, None)
    else:
        return (unit, service)


def _get_and_format_service_status(service, infos):

    systemd_service = infos.get("actual_systemd_service", service)
    raw_status, raw_service = _get_service_information_from_systemd(systemd_service)

    if raw_status is None:
        logger.error(
            "Failed to get status information via dbus for service %s, systemctl didn't recognize this service ('NoSuchUnit')."
            % systemd_service
        )
        return {
            "status": "unknown",
            "start_on_boot": "unknown",
            "last_state_change": "unknown",
            "description": "Error: failed to get information for this service, it doesn't exists for systemd",
            "configuration": "unknown",
        }

    # Try to get description directly from services.yml
    description = infos.get("description")

    # If no description was there, try to get it from the .json locales
    if not description:

        translation_key = "service_description_%s" % service
        if m18n.key_exists(translation_key):
            description = m18n.n(translation_key)
        else:
            description = str(raw_status.get("Description", ""))

    output = {
        "status": str(raw_status.get("SubState", "unknown")),
        "start_on_boot": str(raw_status.get("UnitFileState", "unknown")),
        "last_state_change": "unknown",
        "description": description,
        "configuration": "unknown",
    }

    # Fun stuff™ : to obtain the enabled/disabled status for sysv services,
    # gotta do this ... cf code of /lib/systemd/systemd-sysv-install
    if output["start_on_boot"] == "generated":
        output["start_on_boot"] = (
            "enabled" if glob("/etc/rc[S5].d/S??" + service) else "disabled"
        )
    elif os.path.exists(
        "/etc/systemd/system/multi-user.target.wants/%s.service" % service
    ):
        output["start_on_boot"] = "enabled"

    if "StateChangeTimestamp" in raw_status:
        output["last_state_change"] = datetime.utcfromtimestamp(
            raw_status["StateChangeTimestamp"] / 1000000
        )

    # 'test_status' is an optional field to test the status of the service using a custom command
    if "test_status" in infos:
        p = subprocess.Popen(
            infos["test_status"],
            shell=True,
            executable="/bin/bash",
            stdout=subprocess.PIPE,
            stderr=subprocess.STDOUT,
        )

        p.communicate()

        output["status"] = "running" if p.returncode == 0 else "failed"
    elif (
        raw_service.get("Type", "").lower() == "oneshot"
        and output["status"] == "exited"
    ):
        # These are services like yunohost-firewall, hotspot, vpnclient,
        # ... they will be "exited" why doesn't provide any info about
        # the real state of the service (unless they did provide a
        # test_status, c.f. previous condition)
        output["status"] = "unknown"

    # 'test_status' is an optional field to test the status of the service using a custom command
    if "test_conf" in infos:
        p = subprocess.Popen(
            infos["test_conf"],
            shell=True,
            executable="/bin/bash",
            stdout=subprocess.PIPE,
            stderr=subprocess.STDOUT,
        )

        out, _ = p.communicate()
        if p.returncode == 0:
            output["configuration"] = "valid"
        else:
            out = out.decode()
            output["configuration"] = "broken"
            output["configuration-details"] = out.strip().split("\n")

    return output


def service_log(name, number=50):
    """
    Log every log files of a service

    Keyword argument:
        name -- Service name to log
        number -- Number of lines to display

    """
    services = _get_services()
    number = int(number)

    if name not in services.keys():
        raise YunohostValidationError("service_unknown", service=name)

    log_list = services[name].get("log", [])

    if not isinstance(log_list, list):
        log_list = [log_list]

    # Legacy stuff related to --log_type where we'll typically have the service
    # name in the log list but it's not an actual logfile. Nowadays journalctl
    # is automatically fetch as well as regular log files.
    if name in log_list:
        log_list.remove(name)

    result = {}

    # First we always add the logs from journalctl / systemd
    result["journalctl"] = _get_journalctl_logs(name, number).splitlines()

    for log_path in log_list:

        if not os.path.exists(log_path):
            continue

        # Make sure to resolve symlinks
        log_path = os.path.realpath(log_path)

        # log is a file, read it
        if os.path.isfile(log_path):
            result[log_path] = _tail(log_path, number)
            continue
        elif not os.path.isdir(log_path):
            result[log_path] = []
            continue

        for log_file in os.listdir(log_path):
            log_file_path = os.path.join(log_path, log_file)
            # not a file : skip
            if not os.path.isfile(log_file_path):
                continue

            if not log_file.endswith(".log"):
                continue

            result[log_file_path] = (
                _tail(log_file_path, number) if os.path.exists(log_file_path) else []
            )

    return result


def _run_service_command(action, service):
    """
    Run services management command (start, stop, enable, disable, restart, reload)

    Keyword argument:
        action -- Action to perform
        service -- Service name

    """
    services = _get_services()
    if service not in services.keys():
        raise YunohostValidationError("service_unknown", service=service)

    possible_actions = [
        "start",
        "stop",
        "restart",
        "reload",
        "reload-or-restart",
        "enable",
        "disable",
    ]
    if action not in possible_actions:
        raise ValueError(
            "Unknown action '%s', available actions are: %s"
            % (action, ", ".join(possible_actions))
        )

    cmd = "systemctl %s %s" % (action, service)

    need_lock = services[service].get("need_lock", False) and action in [
        "start",
        "stop",
        "restart",
        "reload",
        "reload-or-restart",
    ]

    if action in ["enable", "disable"]:
        cmd += " --quiet"

    try:
        # Launch the command
        logger.debug("Running '%s'" % cmd)
        p = subprocess.Popen(cmd.split(), stderr=subprocess.STDOUT)
        # If this command needs a lock (because the service uses yunohost
        # commands inside), find the PID and add a lock for it
        if need_lock:
            PID = _give_lock(action, service, p)
        # Wait for the command to complete
        p.communicate()

        if p.returncode != 0:
            logger.warning(m18n.n("service_cmd_exec_failed", command=cmd))
            return False

    except Exception as e:
        logger.warning(m18n.n("unexpected_error", error=str(e)))
        return False

    finally:
        # Remove the lock if one was given
        if need_lock and PID != 0:
            _remove_lock(PID)

    return True


def _give_lock(action, service, p):

    # Depending of the action, systemctl calls the PID differently :/
    if action == "start" or action == "restart":
        systemctl_PID_name = "MainPID"
    else:
        systemctl_PID_name = "ControlPID"

    cmd_get_son_PID = "systemctl show %s -p %s" % (service, systemctl_PID_name)
    son_PID = 0
    # As long as we did not found the PID and that the command is still running
    while son_PID == 0 and p.poll() is None:
        # Call systemctl to get the PID
        # Output of the command is e.g. ControlPID=1234
        son_PID = check_output(cmd_get_son_PID).split("=")[1]
        son_PID = int(son_PID)
        time.sleep(1)

    # If we found a PID
    if son_PID != 0:
        # Append the PID to the lock file
        logger.debug(
            "Giving a lock to PID %s for service %s !" % (str(son_PID), service)
        )
        append_to_file(MOULINETTE_LOCK, "\n%s" % str(son_PID))

    return son_PID


def _remove_lock(PID_to_remove):
    # FIXME ironically not concurrency safe because it's not atomic...

    PIDs = read_file(MOULINETTE_LOCK).split("\n")
    PIDs_to_keep = [PID for PID in PIDs if int(PID) != PID_to_remove]
    write_to_file(MOULINETTE_LOCK, "\n".join(PIDs_to_keep))


def _get_services():
    """
    Get a dict of managed services with their parameters

    """
    try:
        services = read_yaml(SERVICES_CONF_BASE) or {}

        # These are keys flagged 'null' in the base conf
        legacy_keys_to_delete = [k for k, v in services.items() if v is None]

        services.update(read_yaml(SERVICES_CONF) or {})

        services = {
            name: infos
            for name, infos in services.items()
            if name not in legacy_keys_to_delete
        }
    except Exception:
        return {}

    # Dirty hack to automatically find custom SSH port ...
    ssh_port_line = re.findall(
        r"\bPort *([0-9]{2,5})\b", read_file("/etc/ssh/sshd_config")
    )
    if len(ssh_port_line) == 1:
        services["ssh"]["needs_exposed_ports"] = [int(ssh_port_line[0])]

    # Dirty hack to check the status of ynh-vpnclient
    if "ynh-vpnclient" in services:
        if "log" not in services["ynh-vpnclient"]:
            services["ynh-vpnclient"]["log"] = ["/var/log/ynh-vpnclient.log"]

<<<<<<< HEAD
    services_with_package_condition = [name for name, infos in services.items() if infos.get("ignore_if_package_is_not_installed")]
    for name in services_with_package_condition:
        package = services[name]["ignore_if_package_is_not_installed"]
        if os.system(f"dpkg --list | grep -q 'ii *{package}'") != 0:
            del services[name]

    php_fpm_versions = check_output(r"dpkg --list | grep -P 'ii  php\d.\d-fpm' | awk '{print $2}' | grep -o -P '\d.\d'")
    php_fpm_versions = [v for v in php_fpm_versions.split('\n') if v.strip()]
    for version in php_fpm_versions:
        services[f"php{version}-fpm"] = {
            "log": f"/var/log/php{version}-fpm.log",
            "test_conf": f"php-fpm{version} --test",  # ofc the service is phpx.y-fpm but the program is php-fpmx.y because why not ...
            "category": "web"
        }
=======
    # Stupid hack for postgresql which ain't an official service ... Can't
    # really inject that info otherwise. Real service we want to check for
    # status and log is in fact postgresql@x.y-main (x.y being the version)
    if "postgresql" in services:
        if "description" in services["postgresql"]:
            del services["postgresql"]["description"]
        services["postgresql"]["actual_systemd_service"] = "postgresql@13-main"
>>>>>>> ced9670e

    # Remove legacy /var/log/daemon.log and /var/log/syslog from log entries
    # because they are too general. Instead, now the journalctl log is
    # returned by default which is more relevant.
    for infos in services.values():
        if infos.get("log") in ["/var/log/syslog", "/var/log/daemon.log"]:
            del infos["log"]

    return services


def _save_services(services):
    """
    Save managed services to files

    Keyword argument:
        services -- A dict of managed services with their parameters

    """

    # Compute the diff with the base file
    # such that /etc/yunohost/services.yml contains the minimal
    # changes with respect to the base conf

    conf_base = yaml.safe_load(open(SERVICES_CONF_BASE)) or {}

    diff = {}

    for service_name, service_infos in services.items():
        service_conf_base = conf_base.get(service_name, {})
        diff[service_name] = {}

        for key, value in service_infos.items():
            if service_conf_base.get(key) != value:
                diff[service_name][key] = value

    diff = {name: infos for name, infos in diff.items() if infos}

    write_to_yaml(SERVICES_CONF, diff)


def _tail(file, n):
    """
    Reads a n lines from f with an offset of offset lines.  The return
    value is a tuple in the form ``(lines, has_more)`` where `has_more` is
    an indicator that is `True` if there are more lines in the file.

    This function works even with splitted logs (gz compression, log rotate...)
    """
    avg_line_length = 74
    to_read = n

    try:
        if file.endswith(".gz"):
            import gzip

            f = gzip.open(file)
            lines = f.read().splitlines()
        else:
            f = open(file)
            pos = 1
            lines = []
            while len(lines) < to_read and pos > 0:
                try:
                    f.seek(-(avg_line_length * to_read), 2)
                except IOError:
                    # woops.  apparently file is smaller than what we want
                    # to step back, go to the beginning instead
                    f.seek(0)

                pos = f.tell()
                lines = f.read().splitlines()

                if len(lines) >= to_read:
                    return lines[-to_read:]

                avg_line_length *= 1.3
        f.close()

    except IOError as e:
        logger.warning("Error while tailing file '%s': %s", file, e, exc_info=1)
        return []

    if len(lines) < to_read:
        previous_log_file = _find_previous_log_file(file)
        if previous_log_file is not None:
            lines = _tail(previous_log_file, to_read - len(lines)) + lines

    return lines


def _find_previous_log_file(file):
    """
    Find the previous log file
    """
    splitext = os.path.splitext(file)
    if splitext[1] == ".gz":
        file = splitext[0]
    splitext = os.path.splitext(file)
    ext = splitext[1]
    i = re.findall(r"\.(\d+)", ext)
    i = int(i[0]) + 1 if len(i) > 0 else 1

    previous_file = file if i == 1 else splitext[0]
    previous_file = previous_file + ".%d" % (i)
    if os.path.exists(previous_file):
        return previous_file

    previous_file = previous_file + ".gz"
    if os.path.exists(previous_file):
        return previous_file

    return None


def _get_journalctl_logs(service, number="all"):
    services = _get_services()
    systemd_service = services.get(service, {}).get("actual_systemd_service", service)
    try:
        return check_output(f"journalctl --no-hostname --no-pager -u {systemd_service} -n{number}")
    except Exception:
        import traceback

        return (
            "error while get services logs from journalctl:\n%s"
            % traceback.format_exc()
        )<|MERGE_RESOLUTION|>--- conflicted
+++ resolved
@@ -699,7 +699,6 @@
         if "log" not in services["ynh-vpnclient"]:
             services["ynh-vpnclient"]["log"] = ["/var/log/ynh-vpnclient.log"]
 
-<<<<<<< HEAD
     services_with_package_condition = [name for name, infos in services.items() if infos.get("ignore_if_package_is_not_installed")]
     for name in services_with_package_condition:
         package = services[name]["ignore_if_package_is_not_installed"]
@@ -714,15 +713,6 @@
             "test_conf": f"php-fpm{version} --test",  # ofc the service is phpx.y-fpm but the program is php-fpmx.y because why not ...
             "category": "web"
         }
-=======
-    # Stupid hack for postgresql which ain't an official service ... Can't
-    # really inject that info otherwise. Real service we want to check for
-    # status and log is in fact postgresql@x.y-main (x.y being the version)
-    if "postgresql" in services:
-        if "description" in services["postgresql"]:
-            del services["postgresql"]["description"]
-        services["postgresql"]["actual_systemd_service"] = "postgresql@13-main"
->>>>>>> ced9670e
 
     # Remove legacy /var/log/daemon.log and /var/log/syslog from log entries
     # because they are too general. Instead, now the journalctl log is
