--- conflicted
+++ resolved
@@ -60,8 +60,7 @@
 def test_registerurl_baddomain():
 
     with pytest.raises(YunohostError):
-<<<<<<< HEAD
-        app_install("./tests/apps/register_url_app_ynh",
+        app_install(os.path.join(get_test_apps_dir(), "register_url_app_ynh"),
                     args="domain=%s&path=%s" % ("yolo.swag", "/urlregisterapp"), force=True)
 
 
@@ -113,8 +112,4 @@
     with pytest.raises(YunohostError):
         _check_and_sanitize_permission_path("/registerapp", maindomain + '/url', 'test_permission.main')
     with pytest.raises(YunohostError):
-        _check_and_sanitize_permission_path(maindomain + "/url/registerapp", maindomain + '/path', 'test_permission.main')
-=======
-        app_install(os.path.join(get_test_apps_dir(), "register_url_app_ynh"),
-                    args="domain=%s&path=%s" % ("yolo.swag", "/urlregisterapp"), force=True)
->>>>>>> e24191ce
+        _check_and_sanitize_permission_path(maindomain + "/url/registerapp", maindomain + '/path', 'test_permission.main')