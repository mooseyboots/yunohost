#! /usr/bin/python
# -*- coding: utf-8 -*-

import os
import sys

import moulinette
from moulinette import m18n
from moulinette.utils.log import configure_logging
from moulinette.interfaces.cli import colorize, get_locale


def is_installed():
    return os.path.isfile("/etc/yunohost/installed")


def cli(debug, quiet, output_as, timeout, args, parser):

    init_logging(interface="cli", debug=debug, quiet=quiet)

    # Check that YunoHost is installed
    if not is_installed():
        check_command_is_valid_before_postinstall(args)

    ret = moulinette.cli(args, output_as=output_as, timeout=timeout, top_parser=parser)
    sys.exit(ret)


def api(debug, host, port):

    init_logging(interface="api", debug=debug)

    def is_installed_api():
        return {"installed": is_installed()}

    # FIXME : someday, maybe find a way to disable route /postinstall if
    # postinstall already done ...

    ret = moulinette.api(
        host=host,
        port=port,
        routes={("GET", "/installed"): is_installed_api},
    )
    sys.exit(ret)


def check_command_is_valid_before_postinstall(args):

    allowed_if_not_postinstalled = [
        "tools postinstall",
        "tools versions",
        "tools shell",
        "backup list",
        "backup restore",
        "log display",
    ]

    if len(args) < 2 or (args[0] + " " + args[1] not in allowed_if_not_postinstalled):
        init_i18n()
        print(colorize(m18n.g("error"), "red") + " " + m18n.n("yunohost_not_installed"))
        sys.exit(1)


def init(interface="cli", debug=False, quiet=False, logdir="/var/log/yunohost"):
    """
    This is a small util function ONLY meant to be used to initialize a Yunohost
    context when ran from tests or from scripts.
    """
    init_logging(interface=interface, debug=debug, quiet=quiet, logdir=logdir)
    init_i18n()
    from moulinette.core import MoulinetteLock

    lock = MoulinetteLock("yunohost", timeout=30)
    lock.acquire()
    return lock


def init_i18n():
    # This should only be called when not willing to go through moulinette.cli
    # or moulinette.api but still willing to call m18n.n/g...
    m18n.load_namespace("yunohost")
    m18n.set_locale(get_locale())


def init_logging(interface="cli", debug=False, quiet=False, logdir="/var/log/yunohost"):

    logfile = os.path.join(logdir, "yunohost-%s.log" % interface)

    if not os.path.isdir(logdir):
        os.makedirs(logdir, 0o750)

<<<<<<< HEAD
    logging_configuration = {
        'version': 1,
        'disable_existing_loggers': True,
        'formatters': {
            'console': {
                'format': '%(relativeCreated)-5d %(levelname)-8s %(name)s %(funcName)s - %(fmessage)s'
            },
            'tty-debug': {
                'format': '%(relativeCreated)-4d %(fmessage)s'
            },
            'precise': {
                'format': '%(asctime)-15s %(levelname)-8s %(name)s %(funcName)s - %(fmessage)s'
            },
        },
        'filters': {
            'action': {
                '()': 'moulinette.utils.log.ActionFilter',
            },
        },
        'handlers': {
            'cli': {
                'level': 'DEBUG' if debug else 'INFO',
                'class': 'moulinette.interfaces.cli.TTYHandler',
                'formatter': 'tty-debug' if debug else '',
            },
            'api': {
                'level': 'DEBUG' if debug else 'INFO',
                'class': 'moulinette.interfaces.api.APIQueueHandler',
            },
            'file': {
                'class': 'logging.FileHandler',
                'formatter': 'precise',
                'filename': logfile,
                'filters': ['action'],
            },
        },
        'loggers': {
            'yunohost': {
                'level': 'DEBUG',
                'handlers': ['file', interface] if not quiet else ['file'],
                'propagate': False,
            },
            'moulinette': {
                'level': 'DEBUG',
                'handlers': ['file', interface] if not quiet else ['file'],
                'propagate': False,
            },
        },
        'root': {
            'level': 'DEBUG',
            'handlers': ['file', interface] if debug else ['file'],
        },
    }

    #  Logging configuration for CLI (or any other interface than api...)     #
    if interface != "api":
        configure_logging(logging_configuration)

    #  Logging configuration for API                                          #
    else:
        # We use a WatchedFileHandler instead of regular FileHandler to possibly support log rotation etc
        logging_configuration["handlers"]["file"]["class"] = 'logging.handlers.WatchedFileHandler'

        # This is for when launching yunohost-api in debug mode, we want to display stuff in the console
        if debug:
            logging_configuration["handlers"]["console"] = {
                'class': 'logging.StreamHandler',
                'formatter': 'console',
                'stream': 'ext://sys.stdout',
                'filters': ['action'],
            },
            logging_configuration["loggers"]["yunohost"]["handlers"].append("console")
            logging_configuration["loggers"]["moulinette"]["handlers"].append("console")
            logging_configuration["root"]["handlers"].append("console")

        configure_logging(logging_configuration)
=======
    # ####################################################################### #
    #  Logging configuration for CLI (or any other interface than api...)     #
    # ####################################################################### #
    if interface != "api":
        configure_logging(
            {
                "version": 1,
                "main_logger": "yunohost",
                "disable_existing_loggers": True,
                "formatters": {
                    "tty-debug": {"format": "%(relativeCreated)-4d %(fmessage)s"},
                    "precise": {
                        "format": "%(asctime)-15s %(levelname)-8s %(name)s %(funcName)s - %(fmessage)s"
                    },
                },
                "filters": {
                    "action": {
                        "()": "moulinette.utils.log.ActionFilter",
                    },
                },
                "handlers": {
                    "tty": {
                        "level": "DEBUG" if debug else "INFO",
                        "class": "moulinette.interfaces.cli.TTYHandler",
                        "formatter": "tty-debug" if debug else "",
                    },
                    "file": {
                        "class": "logging.FileHandler",
                        "formatter": "precise",
                        "filename": logfile,
                        "filters": ["action"],
                    },
                },
                "loggers": {
                    "yunohost": {
                        "level": "DEBUG",
                        "handlers": ["file", "tty"] if not quiet else ["file"],
                        "propagate": False,
                    },
                    "moulinette": {
                        "level": "DEBUG",
                        "handlers": [],
                        "propagate": True,
                    },
                    "moulinette.interface": {
                        "level": "DEBUG",
                        "handlers": ["file", "tty"] if not quiet else ["file"],
                        "propagate": False,
                    },
                },
                "root": {
                    "level": "DEBUG",
                    "handlers": ["file", "tty"] if debug else ["file"],
                },
            }
        )
    # ####################################################################### #
    #  Logging configuration for API                                          #
    # ####################################################################### #
    else:
        configure_logging(
            {
                "version": 1,
                "disable_existing_loggers": True,
                "formatters": {
                    "console": {
                        "format": "%(relativeCreated)-5d %(levelname)-8s %(name)s %(funcName)s - %(fmessage)s"
                    },
                    "precise": {
                        "format": "%(asctime)-15s %(levelname)-8s %(name)s %(funcName)s - %(fmessage)s"
                    },
                },
                "filters": {
                    "action": {
                        "()": "moulinette.utils.log.ActionFilter",
                    },
                },
                "handlers": {
                    "api": {
                        "level": "DEBUG" if debug else "INFO",
                        "class": "moulinette.interfaces.api.APIQueueHandler",
                    },
                    "file": {
                        "class": "logging.handlers.WatchedFileHandler",
                        "formatter": "precise",
                        "filename": logfile,
                        "filters": ["action"],
                    },
                    "console": {
                        "class": "logging.StreamHandler",
                        "formatter": "console",
                        "stream": "ext://sys.stdout",
                        "filters": ["action"],
                    },
                },
                "loggers": {
                    "yunohost": {
                        "level": "DEBUG",
                        "handlers": ["file", "api"] + (["console"] if debug else []),
                        "propagate": False,
                    },
                    "moulinette": {
                        "level": "DEBUG",
                        "handlers": [],
                        "propagate": True,
                    },
                },
                "root": {
                    "level": "DEBUG",
                    "handlers": ["file"] + (["console"] if debug else []),
                },
            }
        )
>>>>>>> 65424cc1
<|MERGE_RESOLUTION|>--- conflicted
+++ resolved
@@ -89,7 +89,6 @@
     if not os.path.isdir(logdir):
         os.makedirs(logdir, 0o750)
 
-<<<<<<< HEAD
     logging_configuration = {
         'version': 1,
         'disable_existing_loggers': True,
@@ -165,119 +164,4 @@
             logging_configuration["loggers"]["moulinette"]["handlers"].append("console")
             logging_configuration["root"]["handlers"].append("console")
 
-        configure_logging(logging_configuration)
-=======
-    # ####################################################################### #
-    #  Logging configuration for CLI (or any other interface than api...)     #
-    # ####################################################################### #
-    if interface != "api":
-        configure_logging(
-            {
-                "version": 1,
-                "main_logger": "yunohost",
-                "disable_existing_loggers": True,
-                "formatters": {
-                    "tty-debug": {"format": "%(relativeCreated)-4d %(fmessage)s"},
-                    "precise": {
-                        "format": "%(asctime)-15s %(levelname)-8s %(name)s %(funcName)s - %(fmessage)s"
-                    },
-                },
-                "filters": {
-                    "action": {
-                        "()": "moulinette.utils.log.ActionFilter",
-                    },
-                },
-                "handlers": {
-                    "tty": {
-                        "level": "DEBUG" if debug else "INFO",
-                        "class": "moulinette.interfaces.cli.TTYHandler",
-                        "formatter": "tty-debug" if debug else "",
-                    },
-                    "file": {
-                        "class": "logging.FileHandler",
-                        "formatter": "precise",
-                        "filename": logfile,
-                        "filters": ["action"],
-                    },
-                },
-                "loggers": {
-                    "yunohost": {
-                        "level": "DEBUG",
-                        "handlers": ["file", "tty"] if not quiet else ["file"],
-                        "propagate": False,
-                    },
-                    "moulinette": {
-                        "level": "DEBUG",
-                        "handlers": [],
-                        "propagate": True,
-                    },
-                    "moulinette.interface": {
-                        "level": "DEBUG",
-                        "handlers": ["file", "tty"] if not quiet else ["file"],
-                        "propagate": False,
-                    },
-                },
-                "root": {
-                    "level": "DEBUG",
-                    "handlers": ["file", "tty"] if debug else ["file"],
-                },
-            }
-        )
-    # ####################################################################### #
-    #  Logging configuration for API                                          #
-    # ####################################################################### #
-    else:
-        configure_logging(
-            {
-                "version": 1,
-                "disable_existing_loggers": True,
-                "formatters": {
-                    "console": {
-                        "format": "%(relativeCreated)-5d %(levelname)-8s %(name)s %(funcName)s - %(fmessage)s"
-                    },
-                    "precise": {
-                        "format": "%(asctime)-15s %(levelname)-8s %(name)s %(funcName)s - %(fmessage)s"
-                    },
-                },
-                "filters": {
-                    "action": {
-                        "()": "moulinette.utils.log.ActionFilter",
-                    },
-                },
-                "handlers": {
-                    "api": {
-                        "level": "DEBUG" if debug else "INFO",
-                        "class": "moulinette.interfaces.api.APIQueueHandler",
-                    },
-                    "file": {
-                        "class": "logging.handlers.WatchedFileHandler",
-                        "formatter": "precise",
-                        "filename": logfile,
-                        "filters": ["action"],
-                    },
-                    "console": {
-                        "class": "logging.StreamHandler",
-                        "formatter": "console",
-                        "stream": "ext://sys.stdout",
-                        "filters": ["action"],
-                    },
-                },
-                "loggers": {
-                    "yunohost": {
-                        "level": "DEBUG",
-                        "handlers": ["file", "api"] + (["console"] if debug else []),
-                        "propagate": False,
-                    },
-                    "moulinette": {
-                        "level": "DEBUG",
-                        "handlers": [],
-                        "propagate": True,
-                    },
-                },
-                "root": {
-                    "level": "DEBUG",
-                    "handlers": ["file"] + (["console"] if debug else []),
-                },
-            }
-        )
->>>>>>> 65424cc1
+        configure_logging(logging_configuration)