--- conflicted
+++ resolved
@@ -203,20 +203,10 @@
     "backup_archive_writing_error": "Die Dateien '{source:s} (im Ordner '{dest:s}')  konnten nicht in das komprimierte Archiv-Backup '{archive:s}' hinzugefügt werden",
     "app_change_url_success": "{app:s} URL ist nun {domain:s}{path:s}",
     "backup_applying_method_borg": "Sende alle Dateien zur Sicherung ins borg-backup repository…",
-<<<<<<< HEAD
-=======
-    "invalid_url_format": "ungültiges URL Format",
->>>>>>> a221b7b9
     "global_settings_bad_type_for_setting": "Falscher Typ für Einstellung {setting:s}. Empfangen: {received_type:s}, aber erwartet: {expected_type:s}",
     "global_settings_bad_choice_for_enum": "Falsche Wahl für die Einstellung {setting:s}. Habe '{choice:s}' erhalten, aber es stehen nur folgende Auswahlmöglichkeiten zur Verfügung: {available_choices:s}",
     "file_does_not_exist": "Die Datei {path:s} existiert nicht.",
     "experimental_feature": "Warnung: Diese Funktion ist experimentell und gilt nicht als stabil. Sie sollten sie nur verwenden, wenn Sie wissen, was Sie tun.",
-<<<<<<< HEAD
-=======
-    "error_when_removing_sftpuser_group": "Fehler beim Versuch, die Gruppe sftpusers zu entfernen",
-    "edit_permission_with_group_all_users_not_allowed": "Sie dürfen die Berechtigung für die Gruppe \"all_users\" nicht bearbeiten. Verwenden Sie stattdessen \"yunohost user permission clear APP\" oder \"yunohost user permission add APP -u USER\".",
-    "edit_group_not_allowed": "Du bist nicht berechtigt zum Bearbeiten der Gruppe {group:s}",
->>>>>>> a221b7b9
     "dyndns_domain_not_provided": "Der DynDNS-Anbieter {provider:s} kann die Domain(s) {domain:s} nicht bereitstellen.",
     "dyndns_could_not_check_available": "Konnte nicht überprüfen, ob {domain:s} auf {provider:s} verfügbar ist.",
     "dyndns_could_not_check_provide": "Konnte nicht überprüft, ob {provider:s} die Domain(s) {domain:s} bereitstellen kann.",
