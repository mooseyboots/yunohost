--- conflicted
+++ resolved
@@ -16,19 +16,12 @@
     # create a local branch that will overwrite distant one
     - git checkout -b "ci-autofix-translated-strings-${CI_COMMIT_REF_NAME}" --no-track
     - python3 remove_stale_translated_strings.py
-<<<<<<< HEAD
+    - python3 autofix_locale_format.py
     - python3 reformat_locales.py
     - '[ $(git diff -w | wc -l) != 0 ] || exit 0'  # stop if there is nothing to commit
     - git commit -am "[CI] Reformat / remove stale translated strings" || true
     - git push -f origin "ci-remove-stale-translated-strings-${CI_COMMIT_REF_NAME}":"ci-remove-stale-translated-strings-${CI_COMMIT_REF_NAME}"
     - hub pull-request -m "[CI] Reformat / remove stale translated strings" -b Yunohost:dev -p || true # GITHUB_USER and GITHUB_TOKEN registered here https://gitlab.com/yunohost/yunohost/-/settings/ci_cd
-=======
-    - python3 autofix_locale_format.py
-    - '[ $(git diff -w | wc -l) != 0 ] || exit 0'  # stop if there is nothing to commit
-    - git commit -am "[CI] Autofix translated strings" || true
-    - git push -f origin "ci-autofix-translated-strings-${CI_COMMIT_REF_NAME}":"ci-autofix-translated-strings-${CI_COMMIT_REF_NAME}"
-    - hub pull-request -m "[CI] Autofix translated strings" -b Yunohost:dev -p || true # GITHUB_USER and GITHUB_TOKEN registered here https://gitlab.com/yunohost/yunohost/-/settings/ci_cd
->>>>>>> 426d46a8
   only:
     variables:
       - $CI_COMMIT_REF_NAME == $CI_DEFAULT_BRANCH
